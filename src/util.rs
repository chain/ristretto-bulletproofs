--- conflicted
+++ resolved
@@ -42,16 +42,6 @@
     ScalarExp { x, next_exp_x }
 }
 
-<<<<<<< HEAD
-pub struct VecPoly2(pub Vec<Scalar>, pub Vec<Scalar>);
-
-impl VecPoly2 {
-    pub fn zero(n: usize) -> VecPoly2 {
-        VecPoly2(vec![Scalar::zero(); n], vec![Scalar::zero(); n])
-    }
-
-    pub fn inner_product(&self, rhs: &VecPoly2) -> PolyDeg3 {
-=======
 pub fn add_vec(a: &[Scalar], b: &[Scalar]) -> Vec<Scalar> {
     let mut out = Vec::new();
     if a.len() != b.len() {
@@ -70,7 +60,6 @@
     }
 
     pub fn inner_product(&self, rhs: &VecPoly1) -> Poly2 {
->>>>>>> 525cf93d
         // Uses Karatsuba's method
         let l = self;
         let r = rhs;
@@ -83,11 +72,7 @@
 
         let t1 = inner_product(&l0_plus_l1, &r0_plus_r1) - t0 - t2;
 
-<<<<<<< HEAD
-        PolyDeg3(t0, t1, t2)
-=======
         Poly2(t0, t1, t2)
->>>>>>> 525cf93d
     }
 
     pub fn eval(&self, x: Scalar) -> Vec<Scalar> {
@@ -100,38 +85,29 @@
     }
 }
 
-<<<<<<< HEAD
-pub fn inner_product(a: &[Scalar], b: &[Scalar]) -> Scalar {
-    let mut out = Scalar::zero();
-    if a.len() != b.len() {
-        // throw some error
-        println!("lengths of vectors don't match for inner product multiplication");
-    }
-    for i in 0..a.len() {
-        out += a[i] * b[i];
-    }
-    out
-}
-
-pub fn add_vec(a: &[Scalar], b: &[Scalar]) -> Vec<Scalar> {
-    let mut out = Vec::new();
-    if a.len() != b.len() {
-        // throw some error
-        println!("lengths of vectors don't match for vector addition");
-    }
-    for i in 0..a.len() {
-        out.push(a[i] + b[i]);
-    }
-    out
-}
-=======
 impl Poly2 {
     pub fn eval(&self, x: Scalar) -> Scalar {
         self.0 + x * (self.1 + x * self.2)
     }
 }
 
->>>>>>> 525cf93d
+/// Raises `x` to the power `n` using binary exponentiation,
+/// with (1 to 2)*lg(n) scalar multiplications.
+/// TODO: a consttime version of this would be awfully similar to a Montgomery ladder.
+pub fn scalar_exp_vartime(x: &Scalar, mut n: u64) -> Scalar {
+    let mut result = Scalar::one();
+    let mut aux = *x; // x, x^2, x^4, x^8, ...
+    while n > 0 {
+        let bit = n & 1;
+        if bit == 1 {
+            result = result * aux;
+        }
+        n = n >> 1;
+        aux = aux * aux; // FIXME: one unnecessary mult at the last step here!
+    }
+    result
+}
+
 
 #[cfg(test)]
 mod tests {
@@ -163,4 +139,31 @@
         ];
         assert_eq!(Scalar::from_u64(40), inner_product(&a, &b));
     }
+
+    /// Raises `x` to the power `n`.
+    pub fn scalar_exp_vartime_slow(x: &Scalar, n: u64) -> Scalar {
+        let mut result = Scalar::one();
+        for _ in 0..n {
+            result = result * x;
+        }
+        result
+    }
+
+    #[test]
+    fn scalar_exp() {
+        let x = Scalar::from_bits(
+            *b"\x84\xfc\xbcOx\x12\xa0\x06\xd7\x91\xd9z:'\xdd\x1e!CE\xf7\xb1\xb9Vz\x810sD\x96\x85\xb5\x07",
+        );
+        assert_eq!(scalar_exp_vartime(&x, 0), Scalar::one());
+        assert_eq!(scalar_exp_vartime(&x, 1), x);
+        assert_eq!(scalar_exp_vartime(&x, 2), x * x);
+        assert_eq!(scalar_exp_vartime(&x, 3), x * x * x);
+        assert_eq!(scalar_exp_vartime(&x, 4), x * x * x * x);
+        assert_eq!(scalar_exp_vartime(&x, 5), x * x * x * x * x);
+        assert_eq!(scalar_exp_vartime(&x, 64), scalar_exp_vartime_slow(&x, 64));
+        assert_eq!(
+            scalar_exp_vartime(&x, 0b11001010),
+            scalar_exp_vartime_slow(&x, 0b11001010)
+        );
+    }
 }