[package]
name = "ristretto-bulletproofs"
version = "0.1.0"
<<<<<<< HEAD
authors = ["Cathie <cathie@chain.com>, Henry <hdevalence@chain.com>, Oleg <oleg@chain.com>"]
=======
authors = ["Cathie Yun <cathie@chain.com>", 
           "Henry de Valence <hdevalence@hdevalence.ca>",
           "Oleg Andreev <oleganza@gmail.com>"]
readme = "README.md"
license = "MIT"
repository = "https://github.com/chain/ristretto-bulletproofs"
categories = ["cryptography"]
keywords = ["cryptography", "ristretto", "zero-knowledge", "bulletproofs"]
description = "A pure-Rust implementation of Bulletproofs using Ristretto"
>>>>>>> 1fe53388

[dependencies]
curve25519-dalek = { version = "^0.16", features = ["serde", "nightly"] }
subtle = "0.6"
sha2 = "^0.7"
rand = "^0.4"
rayon = "1.0"
byteorder = "1.2.1"
serde = "1"
serde_derive = "1"
tiny-keccak = "1.4.1"

[dev-dependencies]
hex = "^0.3"
criterion = "0.2"
bincode = "1"

[features]
yolocrypto = ["curve25519-dalek/yolocrypto"]

[[bench]]
name = "bulletproofs"
harness = false
<|MERGE_RESOLUTION|>--- conflicted
+++ resolved
@@ -1,9 +1,6 @@
 [package]
 name = "ristretto-bulletproofs"
 version = "0.1.0"
-<<<<<<< HEAD
-authors = ["Cathie <cathie@chain.com>, Henry <hdevalence@chain.com>, Oleg <oleg@chain.com>"]
-=======
 authors = ["Cathie Yun <cathie@chain.com>", 
            "Henry de Valence <hdevalence@hdevalence.ca>",
            "Oleg Andreev <oleganza@gmail.com>"]
@@ -13,7 +10,6 @@
 categories = ["cryptography"]
 keywords = ["cryptography", "ristretto", "zero-knowledge", "bulletproofs"]
 description = "A pure-Rust implementation of Bulletproofs using Ristretto"
->>>>>>> 1fe53388
 
 [dependencies]
 curve25519-dalek = { version = "^0.16", features = ["serde", "nightly"] }
